--- conflicted
+++ resolved
@@ -59,11 +59,8 @@
 use ra_arena::{Arena, RawId, impl_arena_id};
 use ra_db::{FileId, Edition};
 use test_utils::tested_by;
-<<<<<<< HEAD
+use ra_syntax::ast;
 use ra_prof::profile;
-=======
-use ra_syntax::ast;
->>>>>>> 849d7428
 
 use crate::{
     ModuleDef, Name, Crate, Module,
